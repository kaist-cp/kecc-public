--- conflicted
+++ resolved
@@ -54,26 +54,15 @@
   grep 'pointer from integer' outa.txt ||\
   grep 'incompatible implicit' outa.txt ||\
   grep 'excess elements in struct initializer' outa.txt ||\
-<<<<<<< HEAD
-  grep 'comparison between pointer and integer' outa.txt ||\
-  ! gcc -O1 test_reduced.c > cc_out1.txt 2>&1 ||\
-  ! gcc -O2 test_reduced.c > cc_out2.txt 2>&1 ||\
-  ! $KECC_BIN --parse test_reduced.c >/dev/null 2>&1)
-=======
   grep 'comparison between pointer and integer' outa.txt)
->>>>>>> bce209c6
 then
   exit 1
 fi
 
-<<<<<<< HEAD
-$FUZZ_BIN $FUZZ_ARG test_reduced.c 2>&1 | grep -q 'assertion failed'
-=======
 $FUZZ_BIN $FUZZ_ARG test_reduced.c
 if [ "$?" = 101 ]
 then
   exit 0
 else
   exit 1
-fi
->>>>>>> bce209c6
+fi