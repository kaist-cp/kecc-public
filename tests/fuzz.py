--- conflicted
+++ resolved
@@ -221,11 +221,7 @@
 
     try:
         # --tidy: Do not make a backup copy of each file to reduce as file.orig
-<<<<<<< HEAD
-        args = ["creduce", "--tidy", "--timing", "./reduce-criteria.sh", "test_reduced.c"]
-=======
-        args = ["creduce", "--tidy", "--timeout", "20", "./reduce-criteria.sh", "test_reduced.c"]
->>>>>>> e567681e
+        args = ["creduce", "--tidy", "--timing", "--timeout", "20", "./reduce-criteria.sh", "test_reduced.c"]
         proc = subprocess.Popen(args, stdout=subprocess.PIPE, stderr=subprocess.STDOUT, cwd=tests_dir)
         pbar = ProgressBar()
         while True:
